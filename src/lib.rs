#![allow(clippy::module_inception)]
#![warn(clippy::infinite_loop)]
<<<<<<< HEAD
#![cfg_attr(feature = "c-ffi", feature(allocator_api))]
#![feature(get_many_mut, is_sorted, maybe_uninit_write_slice)]
=======
#![feature(cmp_minmax, get_many_mut, maybe_uninit_write_slice)]
>>>>>>> e8716a4f

#[rustfmt::skip]
pub mod atom_info;
pub mod arena;
pub mod core;
pub mod disp;
pub mod empirical;
pub mod graph;
pub mod molecule;
pub mod parse;
pub mod utils;

#[cfg(feature = "rand")]
pub mod rand;

pub mod prelude {
    pub use crate::arena::{Arena, Container, Molecule};
    pub use crate::core::{Atom, Bond, Chirality};
    pub use crate::disp::fmt_as_dot;
<<<<<<< HEAD
    #[cfg(feature = "mol-svg")]
    pub use crate::disp::fmt_as_svg;
    pub use crate::disp::smiles::*;
=======
    #[cfg(feature = "coordgen")]
    pub use crate::disp::SvgFormatter;
>>>>>>> e8716a4f
    pub use crate::empirical::EmpiricalFormula;
    pub use crate::graph::misc::DataValueMap;
    pub use crate::molecule::Molecule as MolTrait;
    pub use crate::parse::smiles::SmilesParser;
    pub use crate::{arena, empirical, smiles};
}

#[cfg(test)]
mod tests;<|MERGE_RESOLUTION|>--- conflicted
+++ resolved
@@ -1,11 +1,6 @@
 #![allow(clippy::module_inception)]
 #![warn(clippy::infinite_loop)]
-<<<<<<< HEAD
-#![cfg_attr(feature = "c-ffi", feature(allocator_api))]
-#![feature(get_many_mut, is_sorted, maybe_uninit_write_slice)]
-=======
-#![feature(cmp_minmax, get_many_mut, maybe_uninit_write_slice)]
->>>>>>> e8716a4f
+#![feature(cmp_minmax, get_many_mut, is_sorted, maybe_uninit_write_slice)]
 
 #[rustfmt::skip]
 pub mod atom_info;
@@ -25,14 +20,9 @@
     pub use crate::arena::{Arena, Container, Molecule};
     pub use crate::core::{Atom, Bond, Chirality};
     pub use crate::disp::fmt_as_dot;
-<<<<<<< HEAD
-    #[cfg(feature = "mol-svg")]
-    pub use crate::disp::fmt_as_svg;
     pub use crate::disp::smiles::*;
-=======
     #[cfg(feature = "coordgen")]
     pub use crate::disp::SvgFormatter;
->>>>>>> e8716a4f
     pub use crate::empirical::EmpiricalFormula;
     pub use crate::graph::misc::DataValueMap;
     pub use crate::molecule::Molecule as MolTrait;

--- conflicted
+++ resolved
@@ -345,14 +345,6 @@
             out.push('\n');
         }
 
-<<<<<<< HEAD
-        for (node, (cx, cy)) in self.0.node_references().zip(&locs) {
-            let atom = node.weight();
-            let r = atom_radius(atom.protons);
-            let color = svg_atom_color(atom.protons);
-            // let atom = self.0.to_index(node.id());
-            write!(f, "  <circle r=\"{r}\" cx=\"{cx}\" cy=\"{cy}\" fill=\"{color}\" />\n  <text x=\"{cx}\" y=\"{cy}\" font-size=\"{r}\" text-anchor=\"middle\" alignment-baseline=\"middle\" fill=\"#444\">{atom}</text>\n")?;
-=======
         for (aref, &(mut cx, mut cy)) in self.graph.node_references().zip(&locs) {
             let atom = aref.weight();
             cx += add_x;
@@ -482,7 +474,6 @@
                     f.write_str("</text>\n")?;
                 }
             }
->>>>>>> e8716a4f
         }
 
         f.write_str("</svg>")

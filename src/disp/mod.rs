--- conflicted
+++ resolved
@@ -5,12 +5,7 @@
 pub mod smiles;
 
 pub use dot::fmt_as_dot;
-<<<<<<< HEAD
-#[cfg(feature = "mol-svg")]
-pub use svg::fmt_as_svg;
-
-pub use smiles::generate_smiles;
-=======
 #[cfg(feature = "coordgen")]
 pub use svg::SvgFormatter;
->>>>>>> e8716a4f
+
+pub use smiles::generate_smiles;
[package]
name = "lute"
version = "0.2.0"
edition = "2021"
autoexamples = false

# See more keys and their definitions at https://doc.rust-lang.org/cargo/reference/manifest.html

[dependencies]
ahash = "0.8.11"
atoi = "2.0.0"
bstr = { version = "1.9.1", default-features = false, features = ["std"] }
c-enum = "0.2.3"
clap = { version = "4.5.9", optional = true, features = ["derive"] }
coordgen = { version = "0.2.2", git = "https://github.com/matt-cornell/coordgen-rs", optional = true } # make it work on windows
fmtastic = "0.2.1"
gcd = { version = "2.3.0", optional = true }
itertools = "0.13.0"
lazy_static = { version = "1.5.0", optional = true }
lock_api = { version = "0.4.12", features = ["nightly"] }
modular-bitfield = "0.11.2"
num-traits = "0.2.19"
petgraph = "0.6.5"
primal = "0.3.3"
rand = { version = "0.8.5", optional = true, features = ["nightly"] }
<<<<<<< HEAD
resvg = { version = "0.42.0", optional = true, default-features = false, features = ["text"] }
slab = "0.4.9"
=======
reedline-repl-rs = { version = "1.2.1", optional = true, features = ["shlex"] }
resvg = { version = "0.43.0", optional = true, default-features = false, features = ["text"] }
>>>>>>> 1c6b3d5f
small-map = { version = "0.1.3", default-features = false, features = ["ahash"] }
smallvec = "2.0.0-alpha.6"
thiserror = "1.0.63"
tracing = "0.1.40"
tracing-flame = { version = "0.2.0", optional = true }
tracing-subscriber = { version = "0.3.18", optional = true }

[dev-dependencies]
tracing-subscriber = "0.3.18"

[[example]]
name = "parse-smiles"
required-features = ["examples-feats"]

[[example]]
name = "arena-test"
required-features = ["examples-feats"]

[[example]]
name = "alcohols"
required-features = ["examples-feats"]

[[bin]]
name = "repl"
path = "src/bin/repl.rs"
required-features = ["repl-feats"]

[features]
default = ["coordgen", "rand", "resvg"]

coordgen = ["dep:coordgen"]
resvg = ["dep:resvg", "dep:lazy_static"]
rand = ["dep:rand", "dep:gcd"]

examples-feats = ["dep:clap", "dep:tracing-flame", "dep:tracing-subscriber"]
repl-feats = ["dep:clap", "dep:reedline-repl-rs", "dep:tracing-subscriber"]<|MERGE_RESOLUTION|>--- conflicted
+++ resolved
@@ -23,13 +23,9 @@
 petgraph = "0.6.5"
 primal = "0.3.3"
 rand = { version = "0.8.5", optional = true, features = ["nightly"] }
-<<<<<<< HEAD
-resvg = { version = "0.42.0", optional = true, default-features = false, features = ["text"] }
-slab = "0.4.9"
-=======
 reedline-repl-rs = { version = "1.2.1", optional = true, features = ["shlex"] }
 resvg = { version = "0.43.0", optional = true, default-features = false, features = ["text"] }
->>>>>>> 1c6b3d5f
+slab = "0.4.9"
 small-map = { version = "0.1.3", default-features = false, features = ["ahash"] }
 smallvec = "2.0.0-alpha.6"
 thiserror = "1.0.63"
